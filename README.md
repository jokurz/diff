# Pull Request Labeler

<p align="left">
  <a href="https://github.com/actions/labeler/actions/workflows/basic-validation.yml">
    <img alt="basic validation status" src="https://github.com/actions/labeler/actions/workflows/basic-validation.yml/badge.svg">
  </a>
  <a href="https://libraries.io/github/actions/labeler">
    <img alt="dependencies" src="https://img.shields.io/librariesio/github/actions/labeler">
  </a>
</p>

Automatically label new pull requests based on the paths of files being changed or the branch name.

## Usage

### Create `.github/labeler.yml`

Create a `.github/labeler.yml` file with a list of labels and [minimatch](https://github.com/isaacs/minimatch) globs to match to apply the label.

The key is the name of the label in your repository that you want to add (eg: "merge conflict", "needs-updating") and the value is the path (glob) of the changed files (eg: `src/**/*`, `tests/*.spec.js`) or a match object.

#### Match Object

For more control over matching, you can provide a match object instead of a simple path glob. The match object is defined as:

```yml
- any: ['list', 'of', 'globs']
  all: ['list', 'of', 'globs']
  branch: ['list', 'of, 'globs']
```

One or all fields can be provided for fine-grained matching. Unlike the top-level list, the list of path globs provided to `any` and `all` must ALL match against a path for the label to be applied.

The fields are defined as follows:
* `any`: match ALL globs against ANY changed path
* `all`: match ALL globs against ALL changed paths
* `branch`: match ANY glob against the branch name

A simple path glob is the equivalent to `any: ['glob']`. More specifically, the following two configurations are equivalent:
```yml
label1:
- example1/*
```
and
```yml
label1:
- any: ['example1/*']
```

From a boolean logic perspective, top-level match objects are `OR`-ed together and individual match rules within an object are `AND`-ed. Combined with `!` negation, you can write complex matching rules.

#### Basic Examples

```yml
# Add 'label1' to any changes within 'example' folder or any subfolders
label1:
- example/**/*

# Add 'label2' to any file changes within 'example2' folder
label2: example2/*

<<<<<<< HEAD
# Add 'label3' to any PR where the branch name starts with 'example3'
label3:
- branch: 'example3/**'
=======
# Add label3 to any change to .txt files within the entire repository. Quotation marks are required for the leading asterisk
label3:
- '**/*.txt'

>>>>>>> 36adcc2c
```

#### Common Examples

```yml
# Add 'repo' label to any root file changes
repo:
- '*'

# Add '@domain/core' label to any change within the 'core' package
'@domain/core':
- package/core/*
- package/core/**/*

# Add 'test' label to any change to *.spec.js files within the source dir
test:
- src/**/*.spec.js

# Add 'source' label to any change to src files within the source dir EXCEPT for the docs sub-folder
source:
- any: ['src/**/*', '!src/docs/*']

# Add 'frontend` label to any change to *.js files as long as the `main.js` hasn't changed
frontend:
- any: ['src/**/*.js']
  all: ['!src/main.js']

 # Add 'feature' label to any branch that starts with `feature` or has a `feature` section in the name
 feature:
 - branch: ['feature/**', '*/feature/**']
```

### Create Workflow

Create a workflow (eg: `.github/workflows/labeler.yml` see [Creating a Workflow file](https://help.github.com/en/articles/configuring-a-workflow#creating-a-workflow-file)) to utilize the labeler action with content:

```yml
name: "Pull Request Labeler"
on:
- pull_request_target

jobs:
  triage:
    permissions:
      contents: read
      pull-requests: write
    runs-on: ubuntu-latest
    steps:
    - uses: actions/labeler@v4
      with:
        repo-token: "${{ secrets.GITHUB_TOKEN }}"
```

_Note: This grants access to the `GITHUB_TOKEN` so the action can make calls to GitHub's rest API_

#### Inputs

Various inputs are defined in [`action.yml`](action.yml) to let you configure the labeler:

| Name | Description | Default |
| - | - | - |
| `repo-token` | Token to use to authorize label changes. Typically the GITHUB_TOKEN secret, with `contents:read` and `pull-requests:write` access | N/A |
| `configuration-path` | The path to the label configuration file | `.github/labeler.yml` |
| `sync-labels` | Whether or not to remove labels when matching files are reverted or no longer changed by the PR | `false`

# Contributions

Contributions are welcome! See the [Contributor's Guide](CONTRIBUTING.md).<|MERGE_RESOLUTION|>--- conflicted
+++ resolved
@@ -59,16 +59,14 @@
 # Add 'label2' to any file changes within 'example2' folder
 label2: example2/*
 
-<<<<<<< HEAD
-# Add 'label3' to any PR where the branch name starts with 'example3'
-label3:
-- branch: 'example3/**'
-=======
 # Add label3 to any change to .txt files within the entire repository. Quotation marks are required for the leading asterisk
 label3:
 - '**/*.txt'
 
->>>>>>> 36adcc2c
+
+# Add 'label4' to any PR where the branch name starts with 'example4'
+label4:
+- branch: 'example4/**'
 ```
 
 #### Common Examples
