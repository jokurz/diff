--- conflicted
+++ resolved
@@ -76,14 +76,8 @@
 - '*'
 
 # Add '@domain/core' label to any change within the 'core' package
-<<<<<<< HEAD
-@domain/core:
+'@domain/core':
 - package/core/**
-=======
-'@domain/core':
-- package/core/*
-- package/core/**/*
->>>>>>> b435530b
 
 # Add 'test' label to any change to *.spec.js files within the source dir
 test:
