--- conflicted
+++ resolved
@@ -64,14 +64,8 @@
 - '*'
 
 # Add '@domain/core' label to any change within the 'core' package
-<<<<<<< HEAD
 @domain/core:
 - package/core/**
-=======
-'@domain/core':
-- package/core/*
-- package/core/**/*
->>>>>>> 0776a679
 
 # Add 'test' label to any change to *.spec.js files within the source dir
 test:
