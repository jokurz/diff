--- conflicted
+++ resolved
@@ -91,13 +91,9 @@
   });
 
   it('(with sync-labels: true) it deletes preexisting PR labels that no longer match the glob pattern', async () => {
-    configureInput({
+    const mockInput = {
       'repo-token': 'foo',
       'configuration-path': 'bar',
-<<<<<<< HEAD
-      'sync-labels': true
-    });
-=======
       'sync-labels': 'true'
     };
 
@@ -109,7 +105,6 @@
       .mockImplementation(
         (name: string, ...opts) => mockInput[name] === 'true'
       );
->>>>>>> 7012d51f
 
     usingLabelerConfigYaml('only_pdfs.yml');
     mockGitHubResponseChangedFiles('foo.txt');
@@ -132,13 +127,9 @@
   });
 
   it('(with sync-labels: false) it issues no delete calls even when there are preexisting PR labels that no longer match the glob pattern', async () => {
-    configureInput({
+    const mockInput = {
       'repo-token': 'foo',
       'configuration-path': 'bar',
-<<<<<<< HEAD
-      'sync-labels': false
-    });
-=======
       'sync-labels': 'false'
     };
 
@@ -150,7 +141,6 @@
       .mockImplementation(
         (name: string, ...opts) => mockInput[name] === 'true'
       );
->>>>>>> 7012d51f
 
     usingLabelerConfigYaml('only_pdfs.yml');
     mockGitHubResponseChangedFiles('foo.txt');
