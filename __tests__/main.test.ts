--- conflicted
+++ resolved
@@ -150,176 +150,174 @@
   });
 
   it('does not add a label when the match config options are not supported', async () => {
+    configureInput({});
     usingLabelerConfigYaml('not_supported.yml');
     await run();
 
-    expect(addLabelsMock).toHaveBeenCalledTimes(0);
-    expect(removeLabelMock).toHaveBeenCalledTimes(0);
-  });
-
-  it('(with sync-labels: true) it deletes preexisting PR labels that no longer match the glob pattern', async () => {
-    configureInput({
-      'repo-token': 'foo',
-      'configuration-path': 'bar',
-<<<<<<< HEAD
-      'sync-labels': 'true'
-    };
-
-    jest
-      .spyOn(core, 'getInput')
-      .mockImplementation((name: string, ...opts) => mockInput[name]);
-    jest
-      .spyOn(core, 'getBooleanInput')
-      .mockImplementation(
-        (name: string, ...opts) => mockInput[name] === 'true'
-      );
-=======
-      'sync-labels': true
-    });
->>>>>>> 212b4a75
-
-    usingLabelerConfigYaml('only_pdfs.yml');
-    mockGitHubResponseChangedFiles('foo.txt');
-    getPullMock.mockResolvedValue(<any>{
-      data: {
-        labels: [{name: 'touched-a-pdf-file'}, {name: 'manually-added'}]
-      }
-    });
-
-    await run();
-
-    expect(setLabelsMock).toHaveBeenCalledTimes(1);
-    expect(setLabelsMock).toHaveBeenCalledWith({
-      owner: 'monalisa',
-      repo: 'helloworld',
-      issue_number: 123,
-      labels: ['manually-added']
-    });
-    expect(setOutputSpy).toHaveBeenCalledWith('new-labels', '');
-    expect(setOutputSpy).toHaveBeenCalledWith('all-labels', 'manually-added');
-  });
-
-  it('(with sync-labels: false) it issues no delete calls even when there are preexisting PR labels that no longer match the glob pattern', async () => {
-    configureInput({
-      'repo-token': 'foo',
-      'configuration-path': 'bar',
-<<<<<<< HEAD
-      'sync-labels': 'false'
-    };
-
-    jest
-      .spyOn(core, 'getInput')
-      .mockImplementation((name: string, ...opts) => mockInput[name]);
-    jest
-      .spyOn(core, 'getBooleanInput')
-      .mockImplementation(
-        (name: string, ...opts) => mockInput[name] === 'true'
-      );
-=======
-      'sync-labels': false
-    });
->>>>>>> 212b4a75
-
-    usingLabelerConfigYaml('only_pdfs.yml');
-    mockGitHubResponseChangedFiles('foo.txt');
-    getPullMock.mockResolvedValue(<any>{
-      data: {
-        labels: [{name: 'touched-a-pdf-file'}, {name: 'manually-added'}]
-      }
-    });
-
-    await run();
-
-    expect(setLabelsMock).toHaveBeenCalledTimes(0);
-    expect(setOutputSpy).toHaveBeenCalledWith('new-labels', '');
-    expect(setOutputSpy).toHaveBeenCalledWith(
-      'all-labels',
-      'touched-a-pdf-file,manually-added'
-    );
-  });
-
-<<<<<<< HEAD
+    expect(setLabelsMock).toHaveBeenCalledTimes(0);
+  });
+
   it('adds labels based on the branch names that match the regexp pattern', async () => {
+    configureInput({});
     github.context.payload.pull_request!.head = {ref: 'test/testing-time'};
     usingLabelerConfigYaml('branches.yml');
     await run();
 
-    expect(addLabelsMock).toHaveBeenCalledTimes(1);
-    expect(addLabelsMock).toHaveBeenCalledWith({
+    expect(setLabelsMock).toHaveBeenCalledTimes(1);
+    expect(setLabelsMock).toHaveBeenCalledWith({
       owner: 'monalisa',
       repo: 'helloworld',
       issue_number: 123,
       labels: ['test-branch']
     });
+
+    expect(setOutputSpy).toHaveBeenCalledWith('new-labels', 'test-branch');
+    expect(setOutputSpy).toHaveBeenCalledWith('all-labels', 'test-branch');
   });
 
   it('adds multiple labels based on branch names that match different regexp patterns', async () => {
+    configureInput({});
     github.context.payload.pull_request!.head = {
       ref: 'test/feature/123'
     };
     usingLabelerConfigYaml('branches.yml');
     await run();
 
-    expect(addLabelsMock).toHaveBeenCalledTimes(1);
-    expect(addLabelsMock).toHaveBeenCalledWith({
+    expect(setLabelsMock).toHaveBeenCalledTimes(1);
+    expect(setLabelsMock).toHaveBeenCalledWith({
       owner: 'monalisa',
       repo: 'helloworld',
       issue_number: 123,
       labels: ['test-branch', 'feature-branch']
     });
+
+    expect(setOutputSpy).toHaveBeenCalledWith(
+      'new-labels',
+      'test-branch,feature-branch'
+    );
+    expect(setOutputSpy).toHaveBeenCalledWith(
+      'all-labels',
+      'test-branch,feature-branch'
+    );
   });
 
   it('can support multiple branches by batching', async () => {
+    configureInput({});
     github.context.payload.pull_request!.head = {ref: 'fix/123'};
     usingLabelerConfigYaml('branches.yml');
     await run();
 
-    expect(addLabelsMock).toHaveBeenCalledTimes(1);
-    expect(addLabelsMock).toHaveBeenCalledWith({
+    expect(setLabelsMock).toHaveBeenCalledTimes(1);
+    expect(setLabelsMock).toHaveBeenCalledWith({
       owner: 'monalisa',
       repo: 'helloworld',
       issue_number: 123,
       labels: ['bug-branch']
     });
+
+    expect(setOutputSpy).toHaveBeenCalledWith('new-labels', 'bug-branch');
+    expect(setOutputSpy).toHaveBeenCalledWith('all-labels', 'bug-branch');
   });
 
   it('can support multiple branches by providing an array', async () => {
+    configureInput({});
     github.context.payload.pull_request!.head = {ref: 'array/123'};
     usingLabelerConfigYaml('branches.yml');
     await run();
 
-    expect(addLabelsMock).toHaveBeenCalledTimes(1);
-    expect(addLabelsMock).toHaveBeenCalledWith({
+    expect(setLabelsMock).toHaveBeenCalledTimes(1);
+    expect(setLabelsMock).toHaveBeenCalledWith({
       owner: 'monalisa',
       repo: 'helloworld',
       issue_number: 123,
       labels: ['array-branch']
     });
+
+    expect(setOutputSpy).toHaveBeenCalledWith('new-labels', 'array-branch');
+    expect(setOutputSpy).toHaveBeenCalledWith('all-labels', 'array-branch');
   });
 
   it('adds a label when matching any and all patterns are provided', async () => {
+    configureInput({});
     usingLabelerConfigYaml('any_and_all.yml');
     mockGitHubResponseChangedFiles('tests/test.ts');
     await run();
 
-    expect(addLabelsMock).toHaveBeenCalledTimes(1);
-    expect(addLabelsMock).toHaveBeenCalledWith({
+    expect(setLabelsMock).toHaveBeenCalledTimes(1);
+    expect(setLabelsMock).toHaveBeenCalledWith({
       owner: 'monalisa',
       repo: 'helloworld',
       issue_number: 123,
       labels: ['tests']
     });
+
+    expect(setOutputSpy).toHaveBeenCalledWith('new-labels', 'tests');
+    expect(setOutputSpy).toHaveBeenCalledWith('all-labels', 'tests');
   });
 
   it('does not add a label when not all any and all patterns are matched', async () => {
+    configureInput({});
     usingLabelerConfigYaml('any_and_all.yml');
     mockGitHubResponseChangedFiles('tests/requirements.txt');
     await run();
 
-    expect(addLabelsMock).toHaveBeenCalledTimes(0);
-    expect(removeLabelMock).toHaveBeenCalledTimes(0);
-  });
-=======
+    expect(setLabelsMock).toHaveBeenCalledTimes(0);
+  });
+
+  it('(with sync-labels: true) it deletes preexisting PR labels that no longer match the glob pattern', async () => {
+    configureInput({
+      'repo-token': 'foo',
+      'configuration-path': 'bar',
+      'sync-labels': true
+    });
+
+    usingLabelerConfigYaml('only_pdfs.yml');
+    mockGitHubResponseChangedFiles('foo.txt');
+    getPullMock.mockResolvedValue(<any>{
+      data: {
+        labels: [{name: 'touched-a-pdf-file'}, {name: 'manually-added'}]
+      }
+    });
+
+    await run();
+
+    expect(setLabelsMock).toHaveBeenCalledTimes(1);
+    expect(setLabelsMock).toHaveBeenCalledWith({
+      owner: 'monalisa',
+      repo: 'helloworld',
+      issue_number: 123,
+      labels: ['manually-added']
+    });
+
+    expect(setOutputSpy).toHaveBeenCalledWith('new-labels', '');
+    expect(setOutputSpy).toHaveBeenCalledWith('all-labels', 'manually-added');
+  });
+
+  it('(with sync-labels: false) it issues no delete calls even when there are preexisting PR labels that no longer match the glob pattern', async () => {
+    configureInput({
+      'repo-token': 'foo',
+      'configuration-path': 'bar',
+      'sync-labels': false
+    });
+
+    usingLabelerConfigYaml('only_pdfs.yml');
+    mockGitHubResponseChangedFiles('foo.txt');
+    getPullMock.mockResolvedValue(<any>{
+      data: {
+        labels: [{name: 'touched-a-pdf-file'}, {name: 'manually-added'}]
+      }
+    });
+
+    await run();
+
+    expect(setLabelsMock).toHaveBeenCalledTimes(0);
+    expect(setOutputSpy).toHaveBeenCalledWith('new-labels', '');
+    expect(setOutputSpy).toHaveBeenCalledWith(
+      'all-labels',
+      'touched-a-pdf-file,manually-added'
+    );
+  });
+
   it('(with sync-labels: false) it only logs the excess labels', async () => {
     configureInput({
       'repo-token': 'foo',
@@ -496,7 +494,6 @@
       expect(coreSetFailedMock).toHaveBeenCalledWith(error.message);
     }
   );
->>>>>>> 212b4a75
 });
 
 function usingLabelerConfigYaml(fixtureName: keyof typeof yamlFixtures): void {
