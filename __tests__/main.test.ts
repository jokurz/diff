--- conflicted
+++ resolved
@@ -22,7 +22,7 @@
   mockInput: Partial<{
     'repo-token': string;
     'configuration-path': string;
-    'sync-labels': string;
+    'sync-labels': boolean;
     dot: string;
   }>
 ) => {
@@ -97,17 +97,8 @@
     configureInput({
       'repo-token': 'foo',
       'configuration-path': 'bar',
-<<<<<<< HEAD
-      'sync-labels': 'true'
+      'sync-labels': true
     });
-=======
-      'sync-labels': true
-    };
-
-    jest
-      .spyOn(core, 'getInput')
-      .mockImplementation((name: string, ...opts) => mockInput[name]);
->>>>>>> 0776a679
 
     usingLabelerConfigYaml('only_pdfs.yml');
     mockGitHubResponseChangedFiles('foo.txt');
@@ -133,17 +124,8 @@
     configureInput({
       'repo-token': 'foo',
       'configuration-path': 'bar',
-<<<<<<< HEAD
-      'sync-labels': 'false'
+      'sync-labels': true
     });
-=======
-      'sync-labels': false
-    };
-
-    jest
-      .spyOn(core, 'getInput')
-      .mockImplementation((name: string, ...opts) => mockInput[name]);
->>>>>>> 0776a679
 
     usingLabelerConfigYaml('only_pdfs.yml');
     mockGitHubResponseChangedFiles('foo.txt');
