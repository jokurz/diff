import * as core from '@actions/core';
import * as github from '@actions/github';
import * as yaml from 'js-yaml';
import {Minimatch} from 'minimatch';

interface MatchConfig {
  all?: string[];
  any?: string[];
}

type StringOrMatchConfig = string | MatchConfig;
type ClientType = ReturnType<typeof github.getOctokit>;

export async function run() {
  try {
    const token = core.getInput('repo-token');
    const configPath = core.getInput('configuration-path', {required: true});
<<<<<<< HEAD
    const syncLabels = !!core.getInput('sync-labels', {required: false});
    const dot = !!core.getInput('dot', {required: false});
=======
    const syncLabels = core.getBooleanInput('sync-labels');
>>>>>>> 7012d51f

    const prNumber = getPrNumber();
    if (!prNumber) {
      core.info('Could not get pull request number from context, exiting');
      return;
    }

    const client: ClientType = github.getOctokit(token);

    const {data: pullRequest} = await client.rest.pulls.get({
      owner: github.context.repo.owner,
      repo: github.context.repo.repo,
      pull_number: prNumber
    });

    core.debug(`fetching changed files for pr #${prNumber}`);
    const changedFiles: string[] = await getChangedFiles(client, prNumber);
    const labelGlobs: Map<string, StringOrMatchConfig[]> = await getLabelGlobs(
      client,
      configPath
    );

    const labels: string[] = [];
    const labelsToRemove: string[] = [];
    for (const [label, globs] of labelGlobs.entries()) {
      core.debug(`processing ${label}`);
      if (checkGlobs(changedFiles, globs, dot)) {
        labels.push(label);
      } else if (pullRequest.labels.find(l => l.name === label)) {
        labelsToRemove.push(label);
      }
    }

    if (labels.length > 0) {
      await addLabels(client, prNumber, labels);
    }

    if (syncLabels && labelsToRemove.length) {
      await removeLabels(client, prNumber, labelsToRemove);
    }
  } catch (error: any) {
    core.error(error);
    core.setFailed(error.message);
  }
}

function getPrNumber(): number | undefined {
  const pullRequest = github.context.payload.pull_request;
  if (!pullRequest) {
    return undefined;
  }

  return pullRequest.number;
}

async function getChangedFiles(
  client: ClientType,
  prNumber: number
): Promise<string[]> {
  const listFilesOptions = client.rest.pulls.listFiles.endpoint.merge({
    owner: github.context.repo.owner,
    repo: github.context.repo.repo,
    pull_number: prNumber
  });

  const listFilesResponse = await client.paginate(listFilesOptions);
  const changedFiles = listFilesResponse.map((f: any) => f.filename);

  core.debug('found changed files:');
  for (const file of changedFiles) {
    core.debug('  ' + file);
  }

  return changedFiles;
}

async function getLabelGlobs(
  client: ClientType,
  configurationPath: string
): Promise<Map<string, StringOrMatchConfig[]>> {
  const configurationContent: string = await fetchContent(
    client,
    configurationPath
  );

  // loads (hopefully) a `{[label:string]: string | StringOrMatchConfig[]}`, but is `any`:
  const configObject: any = yaml.load(configurationContent);

  // transform `any` => `Map<string,StringOrMatchConfig[]>` or throw if yaml is malformed:
  return getLabelGlobMapFromObject(configObject);
}

async function fetchContent(
  client: ClientType,
  repoPath: string
): Promise<string> {
  const response: any = await client.rest.repos.getContent({
    owner: github.context.repo.owner,
    repo: github.context.repo.repo,
    path: repoPath,
    ref: github.context.sha
  });

  return Buffer.from(response.data.content, response.data.encoding).toString();
}

function getLabelGlobMapFromObject(
  configObject: any
): Map<string, StringOrMatchConfig[]> {
  const labelGlobs: Map<string, StringOrMatchConfig[]> = new Map();
  for (const label in configObject) {
    if (typeof configObject[label] === 'string') {
      labelGlobs.set(label, [configObject[label]]);
    } else if (configObject[label] instanceof Array) {
      labelGlobs.set(label, configObject[label]);
    } else {
      throw Error(
        `found unexpected type for label ${label} (should be string or array of globs)`
      );
    }
  }

  return labelGlobs;
}

function toMatchConfig(config: StringOrMatchConfig): MatchConfig {
  if (typeof config === 'string') {
    return {
      any: [config]
    };
  }

  return config;
}

function printPattern(matcher: Minimatch): string {
  return (matcher.negate ? '!' : '') + matcher.pattern;
}

export function checkGlobs(
  changedFiles: string[],
  globs: StringOrMatchConfig[],
  dot: boolean
): boolean {
  for (const glob of globs) {
    core.debug(` checking pattern ${JSON.stringify(glob)}`);
    const matchConfig = toMatchConfig(glob);
    if (checkMatch(changedFiles, matchConfig, dot)) {
      return true;
    }
  }
  return false;
}

function isMatch(changedFile: string, matchers: Minimatch[]): boolean {
  core.debug(`    matching patterns against file ${changedFile}`);
  for (const matcher of matchers) {
    core.debug(`   - ${printPattern(matcher)}`);
    if (!matcher.match(changedFile)) {
      core.debug(`   ${printPattern(matcher)} did not match`);
      return false;
    }
  }

  core.debug(`   all patterns matched`);
  return true;
}

// equivalent to "Array.some()" but expanded for debugging and clarity
function checkAny(
  changedFiles: string[],
  globs: string[],
  dot: boolean
): boolean {
  const matchers = globs.map(g => new Minimatch(g, {dot}));
  core.debug(`  checking "any" patterns`);
  for (const changedFile of changedFiles) {
    if (isMatch(changedFile, matchers)) {
      core.debug(`  "any" patterns matched against ${changedFile}`);
      return true;
    }
  }

  core.debug(`  "any" patterns did not match any files`);
  return false;
}

// equivalent to "Array.every()" but expanded for debugging and clarity
function checkAll(
  changedFiles: string[],
  globs: string[],
  dot: boolean
): boolean {
  const matchers = globs.map(g => new Minimatch(g));
  core.debug(` checking "all" patterns`);
  for (const changedFile of changedFiles) {
    if (!isMatch(changedFile, matchers)) {
      core.debug(`  "all" patterns did not match against ${changedFile}`);
      return false;
    }
  }

  core.debug(`  "all" patterns matched all files`);
  return true;
}

function checkMatch(
  changedFiles: string[],
  matchConfig: MatchConfig,
  dot: boolean
): boolean {
  if (matchConfig.all !== undefined) {
    if (!checkAll(changedFiles, matchConfig.all, dot)) {
      return false;
    }
  }

  if (matchConfig.any !== undefined) {
    if (!checkAny(changedFiles, matchConfig.any, dot)) {
      return false;
    }
  }

  return true;
}

async function addLabels(
  client: ClientType,
  prNumber: number,
  labels: string[]
) {
  await client.rest.issues.addLabels({
    owner: github.context.repo.owner,
    repo: github.context.repo.repo,
    issue_number: prNumber,
    labels: labels
  });
}

async function removeLabels(
  client: ClientType,
  prNumber: number,
  labels: string[]
) {
  await Promise.all(
    labels.map(label =>
      client.rest.issues.removeLabel({
        owner: github.context.repo.owner,
        repo: github.context.repo.repo,
        issue_number: prNumber,
        name: label
      })
    )
  );
}<|MERGE_RESOLUTION|>--- conflicted
+++ resolved
@@ -15,12 +15,8 @@
   try {
     const token = core.getInput('repo-token');
     const configPath = core.getInput('configuration-path', {required: true});
-<<<<<<< HEAD
-    const syncLabels = !!core.getInput('sync-labels', {required: false});
+    const syncLabels = core.getBooleanInput('sync-labels');
     const dot = !!core.getInput('dot', {required: false});
-=======
-    const syncLabels = core.getBooleanInput('sync-labels');
->>>>>>> 7012d51f
 
     const prNumber = getPrNumber();
     if (!prNumber) {
