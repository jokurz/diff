import * as core from '@actions/core';
import * as github from '@actions/github';
import * as yaml from 'js-yaml';
<<<<<<< HEAD
=======
import {Minimatch} from 'minimatch';
>>>>>>> 7012d51f

import {
  ChangedFilesMatchConfig,
  getChangedFiles,
  toChangedFilesMatchConfig,
  checkAny,
  checkAll
} from './changedFiles';
import {checkBranch, toBranchMatchConfig, BranchMatchConfig} from './branch';

export type MatchConfig = ChangedFilesMatchConfig & BranchMatchConfig;

type ClientType = ReturnType<typeof github.getOctokit>;

export async function run() {
  try {
    const token = core.getInput('repo-token');
    const configPath = core.getInput('configuration-path', {required: true});
    const syncLabels = core.getBooleanInput('sync-labels');

    const prNumber = getPrNumber();
    if (!prNumber) {
      core.info('Could not get pull request number from context, exiting');
      return;
    }

    const client: ClientType = github.getOctokit(token);

    const {data: pullRequest} = await client.rest.pulls.get({
      owner: github.context.repo.owner,
      repo: github.context.repo.repo,
      pull_number: prNumber
    });

    core.debug(`fetching changed files for pr #${prNumber}`);
    const changedFiles: string[] = await getChangedFiles(client, prNumber);
    const labelConfigs: Map<string, MatchConfig[]> = await getMatchConfigs(
      client,
      configPath
    );

    const labels: string[] = [];
    const labelsToRemove: string[] = [];
    for (const [label, configs] of labelConfigs.entries()) {
      core.debug(`processing ${label}`);
      if (checkMatchConfigs(changedFiles, configs)) {
        labels.push(label);
      } else if (pullRequest.labels.find(l => l.name === label)) {
        labelsToRemove.push(label);
      }
    }

    if (labels.length > 0) {
      await addLabels(client, prNumber, labels);
    }

    if (syncLabels && labelsToRemove.length) {
      await removeLabels(client, prNumber, labelsToRemove);
    }
  } catch (error: any) {
    core.error(error);
    core.setFailed(error.message);
  }
}

function getPrNumber(): number | undefined {
  const pullRequest = github.context.payload.pull_request;
  if (!pullRequest) {
    return undefined;
  }

  return pullRequest.number;
}

async function getMatchConfigs(
  client: ClientType,
  configurationPath: string
): Promise<Map<string, MatchConfig[]>> {
  const configurationContent: string = await fetchContent(
    client,
    configurationPath
  );

  // loads (hopefully) a `{[label:string]: MatchConfig[]}`, but is `any`:
  const configObject: any = yaml.load(configurationContent);

  // transform `any` => `Map<string,MatchConfig[]>` or throw if yaml is malformed:
  return getLabelConfigMapFromObject(configObject);
}

async function fetchContent(
  client: ClientType,
  repoPath: string
): Promise<string> {
  const response: any = await client.rest.repos.getContent({
    owner: github.context.repo.owner,
    repo: github.context.repo.repo,
    path: repoPath,
    ref: github.context.sha
  });

  return Buffer.from(response.data.content, response.data.encoding).toString();
}

function getLabelConfigMapFromObject(
  configObject: any
): Map<string, MatchConfig[]> {
  const labelMap: Map<string, MatchConfig[]> = new Map();
  for (const label in configObject) {
    const configOptions = configObject[label];
    if (
      !Array.isArray(configOptions) ||
      !configOptions.every(opts => typeof opts === 'object')
    ) {
      throw Error(
        `found unexpected type for label ${label} (should be array of config options)`
      );
    }

    const matchConfigs = configOptions.map(toMatchConfig);
    labelMap.set(label, matchConfigs);
  }

  return labelMap;
}

<<<<<<< HEAD
export function toMatchConfig(config: any): MatchConfig {
  const changedFilesConfig = toChangedFilesMatchConfig(config);
  const branchConfig = toBranchMatchConfig(config);

  return {
    ...changedFilesConfig,
    ...branchConfig
  };
=======
function printPattern(matcher: Minimatch): string {
  return (matcher.negate ? '!' : '') + matcher.pattern;
>>>>>>> 7012d51f
}

export function checkMatchConfigs(
  changedFiles: string[],
  matchConfigs: MatchConfig[]
): boolean {
<<<<<<< HEAD
  for (const config of matchConfigs) {
    core.debug(` checking config ${JSON.stringify(config)}`);
    if (!checkMatch(changedFiles, config)) {
=======
  for (const glob of globs) {
    core.debug(` checking pattern ${JSON.stringify(glob)}`);
    const matchConfig = toMatchConfig(glob);
    if (checkMatch(changedFiles, matchConfig)) {
      return true;
    }
  }
  return false;
}

function isMatch(changedFile: string, matchers: Minimatch[]): boolean {
  core.debug(`    matching patterns against file ${changedFile}`);
  for (const matcher of matchers) {
    core.debug(`   - ${printPattern(matcher)}`);
    if (!matcher.match(changedFile)) {
      core.debug(`   ${printPattern(matcher)} did not match`);
>>>>>>> 7012d51f
      return false;
    }
  }
  return true;
}

function checkMatch(changedFiles: string[], matchConfig: MatchConfig): boolean {
  if (!Object.keys(matchConfig).length) {
    return false;
  }

  if (matchConfig.changedFiles?.all) {
    if (!checkAll(changedFiles, matchConfig.changedFiles.all)) {
      return false;
    }
  }

  if (matchConfig.changedFiles?.any) {
    if (!checkAny(changedFiles, matchConfig.changedFiles.any)) {
      return false;
    }
  }

  if (matchConfig.headBranch) {
    if (!checkBranch(matchConfig.headBranch, 'head')) {
      return false;
    }
  }

  if (matchConfig.baseBranch) {
    if (!checkBranch(matchConfig.baseBranch, 'base')) {
      return false;
    }
  }

  return true;
}

async function addLabels(
  client: ClientType,
  prNumber: number,
  labels: string[]
) {
  await client.rest.issues.addLabels({
    owner: github.context.repo.owner,
    repo: github.context.repo.repo,
    issue_number: prNumber,
    labels: labels
  });
}

async function removeLabels(
  client: ClientType,
  prNumber: number,
  labels: string[]
) {
  await Promise.all(
    labels.map(label =>
      client.rest.issues.removeLabel({
        owner: github.context.repo.owner,
        repo: github.context.repo.repo,
        issue_number: prNumber,
        name: label
      })
    )
  );
}<|MERGE_RESOLUTION|>--- conflicted
+++ resolved
@@ -1,10 +1,7 @@
 import * as core from '@actions/core';
 import * as github from '@actions/github';
 import * as yaml from 'js-yaml';
-<<<<<<< HEAD
-=======
 import {Minimatch} from 'minimatch';
->>>>>>> 7012d51f
 
 import {
   ChangedFilesMatchConfig,
@@ -131,30 +128,14 @@
   return labelMap;
 }
 
-<<<<<<< HEAD
-export function toMatchConfig(config: any): MatchConfig {
-  const changedFilesConfig = toChangedFilesMatchConfig(config);
-  const branchConfig = toBranchMatchConfig(config);
-
-  return {
-    ...changedFilesConfig,
-    ...branchConfig
-  };
-=======
 function printPattern(matcher: Minimatch): string {
   return (matcher.negate ? '!' : '') + matcher.pattern;
->>>>>>> 7012d51f
 }
 
 export function checkMatchConfigs(
   changedFiles: string[],
   matchConfigs: MatchConfig[]
 ): boolean {
-<<<<<<< HEAD
-  for (const config of matchConfigs) {
-    core.debug(` checking config ${JSON.stringify(config)}`);
-    if (!checkMatch(changedFiles, config)) {
-=======
   for (const glob of globs) {
     core.debug(` checking pattern ${JSON.stringify(glob)}`);
     const matchConfig = toMatchConfig(glob);
@@ -171,7 +152,6 @@
     core.debug(`   - ${printPattern(matcher)}`);
     if (!matcher.match(changedFile)) {
       core.debug(`   ${printPattern(matcher)} did not match`);
->>>>>>> 7012d51f
       return false;
     }
   }
